package streamdal

import (
	"context"
	"fmt"
	"runtime"
	"strings"
	"time"

	"github.com/pkg/errors"
	"github.com/relistan/go-director"

	"github.com/streamdal/protos/build/go/protos/shared"

	"github.com/streamdal/protos/build/go/protos"

	"github.com/streamdal/go-sdk/validate"
)

var (
	ErrPipelineNotPaused = errors.New("pipeline not paused")
	ErrPipelineNotActive = errors.New("pipeline not active or does not exist")
)

func (s *Streamdal) genClientInfo() *protos.ClientInfo {
	return &protos.ClientInfo{
		ClientType:     protos.ClientType(s.config.ClientType),
		LibraryName:    "go-sdk",
		LibraryVersion: "0.0.60",
		Language:       "go",
		Arch:           runtime.GOARCH,
		Os:             runtime.GOOS,
	}
}

func (s *Streamdal) register(looper director.Looper) error {
	req := &protos.RegisterRequest{
		ServiceName: s.config.ServiceName,
		SessionId:   s.sessionID,
		ClientInfo:  s.genClientInfo(),
		Audiences:   make([]*protos.Audience, 0),
		DryRun:      s.config.DryRun,
	}

	s.audiencesMtx.Lock()
	for _, aud := range s.config.Audiences {
		pAud := aud.ToProto(s.config.ServiceName)
		req.Audiences = append(req.Audiences, pAud)
		s.audiences[audToStr(pAud)] = struct{}{}
	}
	s.audiencesMtx.Unlock()

	var (
		stream             protos.Internal_RegisterClient
		err                error
		quit               bool
		initialRegister    = true
		initialRegisterErr error
	)

	// This might not error even if the handler returns an err - need to attempt
	// to perform a recv to verify.
	srv, err := s.serverClient.Register(s.config.ShutdownCtx, req)
	if err != nil {
		return errors.Wrap(err, "unable to complete initial registration with streamdal server")
	}

	stream = srv

	looper.Loop(func() error {
		if quit {
			time.Sleep(time.Millisecond * 100)
			return nil
		}

		// This is here to enable reconnects; no way to hit this case for a
		// "first register attempt" because "stream" won't be nil on initial launch.
		if stream == nil {
			s.config.Logger.Debug("stream is nil, attempting to register")

			if err := s.serverClient.Reconnect(); err != nil {
				s.config.Logger.Errorf("Failed to reconnect with streamdal server: %s, retrying in '%s'", err, ReconnectSleep.String())
				time.Sleep(ReconnectSleep)
				return nil
			}

			s.config.Logger.Debug("successfully reconnected to streamdal server")

			newStream, err := s.serverClient.Register(s.config.ShutdownCtx, req)
			if err != nil {
				if strings.Contains(err.Error(), context.Canceled.Error()) {
					s.config.Logger.Debug("context cancelled during connect")
					quit = true
					looper.Quit()

					return nil
				}

				s.config.Logger.Errorf("Failed to re-register with streamdal server: %s, retrying in '%s'", err, ReconnectSleep.String())
				time.Sleep(ReconnectSleep)

				return nil
			}

			s.config.Logger.Debug("successfully re-registered to streamdal server")

			stream = newStream

			// Re-announce audience (if we had any) - this is needed so that
			// streamdal server repopulates live entry in live:* prefix (which is used
			// for DetachPipeline())
			s.addAudiences(s.config.ShutdownCtx)
		}

		// Blocks until something is received
		cmd, err := stream.Recv()
		if err != nil {
			// This is the first registration attempt and it has failed.
			// Depending on IgnoreStartupError, we may need to stop the loop
			// and tell the caller that we failed to complete registration.
			if initialRegister && !s.config.IgnoreStartupError {
				initialRegisterErr = err
				quit = true
				looper.Quit()

				return nil
			}

			if err.Error() == "rpc error: code = Canceled desc = context canceled" {
				s.config.Logger.Errorf("context cancelled during recv: %s", err)
				quit = true
				looper.Quit()
				return nil
			}

			// Reset stream - cause re-register on error
			stream = nil

			// Nicer reconnect messages
			if strings.Contains(err.Error(), "reading from server: EOF") {
				s.config.Logger.Warnf("streamdal server is unavailable, retrying in %s...", ReconnectSleep.String())
			} else if strings.Contains(err.Error(), "server shutting down") {
				s.config.Logger.Warnf("streamdal server is shutting down, retrying in %s...", ReconnectSleep.String())
			} else {
				s.config.Logger.Warnf("error receiving message, retrying in %s: %s", ReconnectSleep.String(), err)
			}

			time.Sleep(ReconnectSleep)

			return nil
		}

		// Initial registration has succeeded - no longer need to bail out if we
		// encounter any errors
		initialRegister = false

		if err := s.handleCommand(stream.Context(), cmd); err != nil {
			s.config.Logger.Errorf("Failed to handle command: %s", cmd.Command)
			return nil
		}

		return nil
	})

	if initialRegister {
		return errors.Wrap(initialRegisterErr,
			"failed to complete initial registration with streamdal server (and IgnoreStartupError is set to 'false')",
		)
	}

	return nil
}

func (s *Streamdal) handleCommand(ctx context.Context, cmd *protos.Command) error {
	if cmd == nil {
		s.config.Logger.Debug("Received nil command, ignoring")
		return nil
	}

	if cmd.GetKeepAlive() != nil {
		s.config.Logger.Debug("Received keep alive")
		return nil
	}

	if cmd.Audience != nil && cmd.Audience.ServiceName != s.config.ServiceName {
		s.config.Logger.Debugf("Received command for different service name: %s, ignoring command", cmd.Audience.ServiceName)
		return nil
	}

	var err error

	switch cmd.Command.(type) {
	case *protos.Command_Kv:
		s.config.Logger.Debug("Received kv command")
		err = s.handleKVCommand(ctx, cmd.GetKv())
	case *protos.Command_AttachPipeline:
		s.config.Logger.Debug("Received attach pipeline command")
		err = s.attachPipeline(ctx, cmd)
	case *protos.Command_DetachPipeline:
		s.config.Logger.Debug("Received detach pipeline command")
		err = s.detachPipeline(ctx, cmd)
	case *protos.Command_PausePipeline:
		s.config.Logger.Debug("Received pause pipeline command")
		err = s.pausePipeline(ctx, cmd)
	case *protos.Command_ResumePipeline:
		s.config.Logger.Debug("Received resume pipeline command")
		err = s.resumePipeline(ctx, cmd)
	case *protos.Command_Tail:
		s.config.Logger.Debug("Received tail command")
		err = s.handleTailCommand(ctx, cmd)
	default:
		err = fmt.Errorf("unknown command type: %+v", cmd.Command)
	}

	return err
}

func (s *Streamdal) handleTailCommand(_ context.Context, cmd *protos.Command) error {
	tail := cmd.GetTail()

	if tail == nil {
		s.config.Logger.Errorf("Received tail command with nil tail; full cmd: %+v", cmd)
		return nil
	}

<<<<<<< HEAD
	if tail.GetRequest() == nil {
		s.config.Logger.Errorf("Received tail command with nil Request; full cmd: %+v", cmd)
		return nil
	}

	audStr := audToStr(tail.GetRequest().Audience)

	var err error

	switch tail.GetRequest().Type {
	case protos.TailRequestType_TAIL_REQUEST_TYPE_START:
		s.config.Logger.Debugf("Received start tail command for audience '%s'", audStr)
		err = s.startTailAudience(context.Background(), cmd)
	case protos.TailRequestType_TAIL_REQUEST_TYPE_STOP:
		s.config.Logger.Debugf("Received stop tail command for audience '%s'", audStr)
		err = s.stopTailAudience(context.Background(), cmd)
=======
		switch cmd.GetTail().GetRequest().Type {
		case protos.TailRequestType_TAIL_REQUEST_TYPE_START:
			s.config.Logger.Debugf("Received start tail command for audience '%s'", audStr)
			err = s.startTailHandler(context.Background(), cmd)
		case protos.TailRequestType_TAIL_REQUEST_TYPE_STOP:
			s.config.Logger.Debugf("Received stop tail command for audience '%s'", audStr)
			err = s.stopTailHandler(context.Background(), cmd)
		default:
			s.config.Logger.Errorf("Unknown tail command type: %s", tail.GetRequest().Type)
			return nil
		}
>>>>>>> f6041670
	default:
		return fmt.Errorf("unknown tail command type: %s", tail.GetRequest().Type)
	}

	return err
}

func (s *Streamdal) handleKVCommand(_ context.Context, kv *protos.KVCommand) error {
	if err := validate.KVCommand(kv); err != nil {
		return errors.Wrap(err, "failed to validate kv command")
	}

	for _, i := range kv.Instructions {
		if err := validate.KVInstruction(i); err != nil {
			s.config.Logger.Debugf("KV instruction '%s' failed validate: %s (skipping)", i.Action, err)
			continue
		}

		switch i.Action {
		case shared.KVAction_KV_ACTION_CREATE, shared.KVAction_KV_ACTION_UPDATE:
			s.config.Logger.Debugf("attempting to perform '%s' KV instruction for key '%s'", i.Action, i.Object.Key)
			s.kv.Set(i.Object.Key, string(i.Object.Value))
		case shared.KVAction_KV_ACTION_DELETE:
			s.config.Logger.Debugf("attempting to perform '%s' KV instruction for key '%s'", i.Action, i.Object.Key)
			s.kv.Delete(i.Object.Key)
		case shared.KVAction_KV_ACTION_DELETE_ALL:
			s.config.Logger.Debugf("attempting to perform '%s' KV instruction", i.Action)
			s.kv.Purge()
		default:
			s.config.Logger.Debugf("invalid KV action '%s' - skipping", i.Action)
			continue
		}
	}

	return nil
}

func (s *Streamdal) attachPipeline(_ context.Context, cmd *protos.Command) error {
	if cmd == nil {
		return ErrEmptyCommand
	}

	s.pipelinesMtx.Lock()
	defer s.pipelinesMtx.Unlock()

	if _, ok := s.pipelines[audToStr(cmd.Audience)]; !ok {
		s.pipelines[audToStr(cmd.Audience)] = make(map[string]*protos.Command)
	}

	s.pipelines[audToStr(cmd.Audience)][cmd.GetAttachPipeline().Pipeline.Id] = cmd

	s.config.Logger.Debugf("Attached pipeline %s", cmd.GetAttachPipeline().Pipeline.Id)

	return nil
}

func (s *Streamdal) detachPipeline(_ context.Context, cmd *protos.Command) error {
	if cmd == nil {
		return ErrEmptyCommand
	}

	s.pipelinesMtx.Lock()
	defer s.pipelinesMtx.Unlock()

	audStr := audToStr(cmd.Audience)

	if _, ok := s.pipelines[audStr]; !ok {
		return nil
	}

	delete(s.pipelines[audStr], cmd.GetDetachPipeline().PipelineId)

	if len(s.pipelines[audStr]) == 0 {
		delete(s.pipelines, audStr)
	}

	s.config.Logger.Debugf("Detached pipeline %s", cmd.GetDetachPipeline().PipelineId)

	return nil
}

func (s *Streamdal) pausePipeline(_ context.Context, cmd *protos.Command) error {
	if cmd == nil {
		return ErrEmptyCommand
	}

	s.pipelinesMtx.Lock()
	defer s.pipelinesMtx.Unlock()
	s.pipelinesPausedMtx.Lock()
	defer s.pipelinesPausedMtx.Unlock()

	audStr := audToStr(cmd.Audience)

	if _, ok := s.pipelines[audStr]; !ok {
		return ErrPipelineNotActive
	}

	pipeline, ok := s.pipelines[audStr][cmd.GetPausePipeline().PipelineId]
	if !ok {
		return ErrPipelineNotActive
	}

	if _, ok := s.pipelinesPaused[audStr]; !ok {
		s.pipelinesPaused[audStr] = make(map[string]*protos.Command)
	}

	s.pipelinesPaused[audStr][cmd.GetPausePipeline().PipelineId] = pipeline

	delete(s.pipelines[audStr], cmd.GetPausePipeline().PipelineId)

	if len(s.pipelines[audStr]) == 0 {
		delete(s.pipelines, audStr)
	}

	return nil
}

func (s *Streamdal) resumePipeline(_ context.Context, cmd *protos.Command) error {
	if cmd == nil {
		return ErrEmptyCommand
	}

	s.pipelinesMtx.Lock()
	defer s.pipelinesMtx.Unlock()
	s.pipelinesPausedMtx.Lock()
	defer s.pipelinesPausedMtx.Unlock()

	audStr := audToStr(cmd.Audience)

	if _, ok := s.pipelinesPaused[audStr]; !ok {
		return ErrPipelineNotPaused
	}

	pipeline, ok := s.pipelinesPaused[audStr][cmd.GetResumePipeline().PipelineId]
	if !ok {
		return ErrPipelineNotPaused
	}

	if _, ok := s.pipelines[audStr]; !ok {
		s.pipelines[audStr] = make(map[string]*protos.Command)
	}

	s.pipelines[audStr][cmd.GetResumePipeline().PipelineId] = pipeline

	delete(s.pipelinesPaused[audStr], cmd.GetResumePipeline().PipelineId)

	if len(s.pipelinesPaused[audStr]) == 0 {
		delete(s.pipelinesPaused, audStr)
	}

	return nil
}<|MERGE_RESOLUTION|>--- conflicted
+++ resolved
@@ -10,9 +10,8 @@
 	"github.com/pkg/errors"
 	"github.com/relistan/go-director"
 
+	"github.com/streamdal/protos/build/go/protos"
 	"github.com/streamdal/protos/build/go/protos/shared"
-
-	"github.com/streamdal/protos/build/go/protos"
 
 	"github.com/streamdal/go-sdk/validate"
 )
@@ -223,7 +222,6 @@
 		return nil
 	}
 
-<<<<<<< HEAD
 	if tail.GetRequest() == nil {
 		s.config.Logger.Errorf("Received tail command with nil Request; full cmd: %+v", cmd)
 		return nil
@@ -236,23 +234,10 @@
 	switch tail.GetRequest().Type {
 	case protos.TailRequestType_TAIL_REQUEST_TYPE_START:
 		s.config.Logger.Debugf("Received start tail command for audience '%s'", audStr)
-		err = s.startTailAudience(context.Background(), cmd)
+		err = s.startTailHandler(context.Background(), cmd)
 	case protos.TailRequestType_TAIL_REQUEST_TYPE_STOP:
 		s.config.Logger.Debugf("Received stop tail command for audience '%s'", audStr)
-		err = s.stopTailAudience(context.Background(), cmd)
-=======
-		switch cmd.GetTail().GetRequest().Type {
-		case protos.TailRequestType_TAIL_REQUEST_TYPE_START:
-			s.config.Logger.Debugf("Received start tail command for audience '%s'", audStr)
-			err = s.startTailHandler(context.Background(), cmd)
-		case protos.TailRequestType_TAIL_REQUEST_TYPE_STOP:
-			s.config.Logger.Debugf("Received stop tail command for audience '%s'", audStr)
-			err = s.stopTailHandler(context.Background(), cmd)
-		default:
-			s.config.Logger.Errorf("Unknown tail command type: %s", tail.GetRequest().Type)
-			return nil
-		}
->>>>>>> f6041670
+		err = s.stopTailHandler(context.Background(), cmd)
 	default:
 		return fmt.Errorf("unknown tail command type: %s", tail.GetRequest().Type)
 	}
