--- conflicted
+++ resolved
@@ -12,15 +12,13 @@
 	ProduceProcessedCount CounterName = "counter_produce_processed"
 	ProduceErrorCount     CounterName = "counter_produce_errors"
 	NotifyCount           CounterName = "counter_notify"
-<<<<<<< HEAD
+
+	DroppedTailMessages CounterName = "counter_dropped_tail_messages"
 
 	ConsumeBytesRate     CounterName = "counter_consume_bytes_rate"
 	ProduceBytesRate     CounterName = "counter_produce_bytes_rate"
 	ConsumeProcessedRate CounterName = "counter_consume_processed_rate"
 	ProduceProcessedRate CounterName = "counter_produce_processed_rate"
-=======
-	DroppedTailMessages   CounterName = "counter_dropped_tail_messages"
->>>>>>> 4bb115db
 )
 
 type CounterEntry struct {
