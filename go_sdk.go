// Package streamdal is a library that allows running of Client data pipelines against data
// This package is designed to be included in golang message bus libraries. The only public
// method is Process() which is used to run pipelines against data.
//
// Use of this package requires a running instance of a streamdal server©.
// The server can be downloaded at https://github.com/streamdal/server
//
// The following environment variables must be set:
// - STREAMDAL_URL: The address of the Client server
// - STREAMDAL_TOKEN: The token to use when connecting to the Client server
// - STREAMDAL_SERVICE_NAME: The name of the service to identify it in the streamdal console
//
// Optional parameters:
// - STREAMDAL_DRY_RUN: If true, rule hits will only be logged, no failure modes will be ran
package streamdal

import (
	"context"
	"fmt"
	"os"
	"strings"
	"sync"
	"time"

	"github.com/google/uuid"
	"github.com/pkg/errors"
	"github.com/relistan/go-director"
	"google.golang.org/protobuf/proto"

	"github.com/streamdal/protos/build/go/protos"

	"github.com/streamdal/go-sdk/hostfunc"
	"github.com/streamdal/go-sdk/kv"
	"github.com/streamdal/go-sdk/logger"
	"github.com/streamdal/go-sdk/metrics"
	"github.com/streamdal/go-sdk/server"
	"github.com/streamdal/go-sdk/types"
)

// OperationType is used to indicate if the operation is a consumer or a producer
type OperationType int

// ClientType is used to indicate if this library is being used by a shim or directly (as an SDK)
type ClientType int

const (
	// DefaultPipelineTimeoutDurationStr is the default timeout for a pipeline execution
	DefaultPipelineTimeoutDurationStr = "100ms"

	// DefaultStepTimeoutDurationStr is the default timeout for a single step.
	DefaultStepTimeoutDurationStr = "10ms"

	// ReconnectSleep determines the length of time to wait between reconnect attempts to streamdal server©
	ReconnectSleep = time.Second * 5

	// MaxWASMPayloadSize is the maximum size of data that can be sent to the WASM module
	MaxWASMPayloadSize = 1024 * 1024 // 1Mi

	// ClientTypeSDK & ClientTypeShim are referenced by shims and SDKs to indicate
	// in what context this SDK is being used.
	ClientTypeSDK  ClientType = 1
	ClientTypeShim ClientType = 2

	// OperationTypeConsumer and OperationTypeProducer are used to indicate the
	// type of operation the Process() call is performing.
	OperationTypeConsumer OperationType = 1
	OperationTypeProducer OperationType = 2
)

var (
	ErrEmptyConfig          = errors.New("config cannot be empty")
	ErrEmptyServiceName     = errors.New("data source cannot be empty")
	ErrEmptyOperationName   = errors.New("operation name cannot be empty")
	ErrInvalidOperationType = errors.New("operation type must be set to either OperationTypeConsumer or OperationTypeProducer")
	ErrEmptyComponentName   = errors.New("component name cannot be empty")
	ErrMissingShutdownCtx   = errors.New("shutdown context cannot be nil")
	ErrEmptyCommand         = errors.New("command cannot be empty")
	ErrEmptyProcessRequest  = errors.New("process request cannot be empty")

	// ErrMaxPayloadSizeExceeded is returned when the payload is bigger than MaxWASMPayloadSize
	ErrMaxPayloadSizeExceeded = fmt.Errorf("payload size exceeds maximum of '%d' bytes", MaxWASMPayloadSize)

	// ErrPipelineTimeout is returned when a pipeline exceeds the configured timeout
	ErrPipelineTimeout = errors.New("pipeline timeout exceeded")
)

type IStreamdal interface {
	// Process is used to run data pipelines against data
	Process(ctx context.Context, req *ProcessRequest) (*ProcessResponse, error)
}

// Streamdal is the main struct for this library
type Streamdal struct {
	config             *Config
	functions          map[string]*function
	pipelines          map[string]map[string]*protos.Command // k1: audienceStr k2: pipelineID
	pipelinesPaused    map[string]map[string]*protos.Command // k1: audienceStr k2: pipelineID
	functionsMtx       *sync.RWMutex
	pipelinesMtx       *sync.RWMutex
	pipelinesPausedMtx *sync.RWMutex
	serverClient       server.IServerClient
	metrics            metrics.IMetrics
	audiences          map[string]struct{} // k: audienceStr
	audiencesMtx       *sync.RWMutex
	sessionID          string
	kv                 kv.IKV
	hf                 *hostfunc.HostFunc
	tailsMtx           *sync.RWMutex
	tails              map[string]map[string]*Tail // k1: audienceStr k2: tailID
	schemas            map[string]*protos.Schema   // k: audienceStr
	schemasMtx         *sync.RWMutex
}

type Config struct {
	// ServerURL the hostname and port for the gRPC API of Streamdal Server
	// If this value is left empty, the library will not attempt to connect to the server
	// and New() will return nil
	ServerURL string

	// ServerToken is the authentication token for the gRPC API of the Streamdal server
	// If this value is left empty, the library will not attempt to connect to the server
	// and New() will return nil
	ServerToken string

	// ServiceName is the name that this library will identify as in the UI. Required
	ServiceName string

	// PipelineTimeout defines how long this library will allow a pipeline to
	// run. Optional; default: 100ms
	PipelineTimeout time.Duration

	// StepTimeout defines how long this library will allow a single step to run.
	// Optional; default: 10ms
	StepTimeout time.Duration

	// IgnoreStartupError defines how to handle an error on initial startup via
	// New(). If left as false, failure to complete startup (such as bad auth)
	// will cause New() to return an error. If true, the library will block and
	// continue trying to initialize. You may want to adjust this if you want
	// your application to behave a certain way on startup when the server
	// is unavailable. Optional; default: false
	IgnoreStartupError bool

	// If specified, library will connect to the server but won't apply any
	// pipelines. Optional; default: false
	DryRun bool

	// ShutdownCtx is a context that the library will listen to for cancellation
	// notices. Optional; default: nil
	ShutdownCtx context.Context

	// Logger is a logger you can inject (such as logrus) to allow this library
	// to log output. Optional; default: nil
	Logger logger.Logger

	// Audiences is a list of audiences you can specify at registration time.
	// This is useful if you know your audiences in advance and want to populate
	// service groups in the Streamdal UI _before_ your code executes any .Process()
	// calls. Optional; default: nil
	Audiences []*Audience

	// ClientType specifies whether this of the SDK is used in a shim library or
	// as a standalone SDK. This information is used for both debug info and to
	// help the library determine whether ServerURL and ServerToken should be
	// optional or required. Optional; default: ClientTypeSDK
	ClientType ClientType
}

// Audience is used to announce an audience to the Streamdal server on library initialization
// We use this to avoid end users having to import our protos
type Audience struct {
	ComponentName string
	OperationType OperationType
	OperationName string
}

// ProcessRequest is used to maintain a consistent API for the Process() call
type ProcessRequest struct {
	ComponentName string
	OperationType OperationType
	OperationName string
	Data          []byte
}

// ProcessResponse is used to maintain a consistent API for the return of a Process() call
// We will introduce additional fields in this struct in the future
type ProcessResponse struct {
	Data []byte
}

func New(cfg *Config) (*Streamdal, error) {
	if err := validateConfig(cfg); err != nil {
		return nil, errors.Wrap(err, "unable to validate config")
	}

	// We instantiate this library based on whether or not we have a Client URL+token
	// If these are not provided, the wrapper library will not perform rule checks and
	// will act as normal
	if cfg.ServerURL == "" || cfg.ServerToken == "" {
		return nil, nil
	}

	serverClient, err := server.New(cfg.ServerURL, cfg.ServerToken)
	if err != nil {
		return nil, errors.Wrapf(err, "failed to connect to streamdal server© '%s'", cfg.ServerURL)
	}

	m, err := metrics.New(&metrics.Config{
		ServerClient: serverClient,
		ShutdownCtx:  cfg.ShutdownCtx,
		Log:          cfg.Logger,
	})
	if err != nil {
		return nil, errors.Wrap(err, "failed to start metrics service")
	}

	kvInstance, err := kv.New(&kv.Config{
		Logger: cfg.Logger,
	})
	if err != nil {
		return nil, errors.Wrap(err, "failed to start kv service")
	}

	hf, err := hostfunc.New(kvInstance, cfg.Logger)
	if err != nil {
		return nil, errors.Wrap(err, "failed to create hostfunc instance")
	}

	s := &Streamdal{
		functions:          make(map[string]*function),
		functionsMtx:       &sync.RWMutex{},
		serverClient:       serverClient,
		pipelines:          make(map[string]map[string]*protos.Command),
		pipelinesMtx:       &sync.RWMutex{},
		pipelinesPaused:    make(map[string]map[string]*protos.Command),
		pipelinesPausedMtx: &sync.RWMutex{},
		audiences:          map[string]struct{}{},
		audiencesMtx:       &sync.RWMutex{},
		config:             cfg,
		metrics:            m,
		sessionID:          uuid.New().String(),
		kv:                 kvInstance,
		hf:                 hf,
		tailsMtx:           &sync.RWMutex{},
		tails:              make(map[string]map[string]*Tail),
		schemasMtx:         &sync.RWMutex{},
		schemas:            make(map[string]*protos.Schema),
	}

	if cfg.DryRun {
		cfg.Logger.Warn("data pipelines running in dry run mode")
	}

	if err := s.pullInitialPipelines(cfg.ShutdownCtx); err != nil {
		return nil, err
	}

	errCh := make(chan error)

	// Start register
	go func() {
		if err := s.register(director.NewFreeLooper(director.FOREVER, make(chan error, 1))); err != nil {
			errCh <- errors.Wrap(err, "register error")
		}
	}()

	// Start heartbeat
	go s.heartbeat(director.NewTimedLooper(director.FOREVER, time.Second, make(chan error, 1)))

	go s.watchForShutdown()

	// Make sure we were able to start without issues
	select {
	case err := <-errCh:
		return nil, errors.Wrap(err, "received error on startup")
	case <-time.After(time.Second * 5):
		return s, nil
	}
}

func validateConfig(cfg *Config) error {
	if cfg == nil {
		return ErrEmptyConfig
	}

	if cfg.ShutdownCtx == nil {
		return ErrMissingShutdownCtx
	}

	if cfg.ServiceName == "" {
		cfg.ServiceName = os.Getenv("STREAMDAL_SERVICE_NAME")
		if cfg.ServiceName == "" {
			return ErrEmptyServiceName
		}
	}

	// Can be specified in config for lib use, or via envar for shim use
	if cfg.ServerURL == "" {
		cfg.ServerURL = os.Getenv("STREAMDAL_URL")
	}

	// Can be specified in config for lib use, or via envar for shim use
	if cfg.ServerToken == "" {
		cfg.ServerToken = os.Getenv("STREAMDAL_TOKEN")
	}

	// Can be specified in config for lib use, or via envar for shim use
	if os.Getenv("STREAMDAL_DRY_RUN") == "true" {
		cfg.DryRun = true
	}

	// Can be specified in config for lib use, or via envar for shim use
	if cfg.StepTimeout == 0 {
		to := os.Getenv("STREAMDAL_STEP_TIMEOUT")
		if to == "" {
			to = DefaultStepTimeoutDurationStr
		}

		timeout, err := time.ParseDuration(to)
		if err != nil {
			return errors.Wrapf(err, "unable to parse StepTimeout '%s'", to)
		}

		cfg.StepTimeout = timeout
	}

	// Can be specified in config for lib use, or via envar for shim use
	if cfg.PipelineTimeout == 0 {
		to := os.Getenv("STREAMDAL_PIPELINE_TIMEOUT")
		if to == "" {
			to = DefaultPipelineTimeoutDurationStr
		}

		timeout, err := time.ParseDuration(to)
		if err != nil {
			return errors.Wrapf(err, "unable to parse PipelineTimeout '%s'", to)
		}

		cfg.PipelineTimeout = timeout
	}

	// Default to NOOP logger if none is provided
	if cfg.Logger == nil {
		cfg.Logger = &logger.TinyLogger{}
	}

	// Default to ClientTypeSDK
	if cfg.ClientType != ClientTypeShim && cfg.ClientType != ClientTypeSDK {
		cfg.ClientType = ClientTypeSDK
	}

	return nil
}

func validateProcessRequest(req *ProcessRequest) error {
	if req == nil {
		return ErrEmptyProcessRequest
	}

	if req.OperationName == "" {
		return ErrEmptyOperationName
	}

	if req.ComponentName == "" {
		return ErrEmptyComponentName
	}

	if req.OperationType != OperationTypeProducer && req.OperationType != OperationTypeConsumer {
		return ErrInvalidOperationType
	}

	return nil
}

func (s *Streamdal) watchForShutdown() {
	<-s.config.ShutdownCtx.Done()

	// Shut down all tails
	s.tailsMtx.RLock()
	defer s.tailsMtx.RUnlock()
	for _, tails := range s.tails {
		for reqID, tail := range tails {
			s.config.Logger.Debugf("Shutting down tail '%s' for pipeline %s", reqID, tail.Request.GetTail().Request.PipelineId)
			tail.CancelFunc()
		}
	}
}

func (s *Streamdal) pullInitialPipelines(ctx context.Context) error {
	cmds, err := s.serverClient.GetAttachCommandsByService(ctx, s.config.ServiceName)
	if err != nil {
		return errors.Wrap(err, "unable to pull initial pipelines")
	}

	for _, cmd := range cmds.Active {
		s.config.Logger.Debugf("Attaching pipeline '%s'", cmd.GetAttachPipeline().Pipeline.Name)

		// Fill in WASM data from the deduplication map
		for _, step := range cmd.GetAttachPipeline().Pipeline.Steps {
			wasmData, ok := cmds.WasmModules[step.GetXWasmId()]
			if !ok {
				return errors.Errorf("BUG: unable to find WASM data for step '%s'", step.Name)
			}

			step.XWasmBytes = wasmData.Bytes
		}

		if err := s.attachPipeline(ctx, cmd); err != nil {
			s.config.Logger.Errorf("failed to attach pipeline: %s", err)
		}
	}

	for _, cmd := range cmds.Paused {
		s.config.Logger.Debugf("Pipeline '%s' is paused", cmd.GetAttachPipeline().Pipeline.Name)
		if _, ok := s.pipelinesPaused[audToStr(cmd.Audience)]; !ok {
			s.pipelinesPaused[audToStr(cmd.Audience)] = make(map[string]*protos.Command)
		}

		s.pipelinesPaused[audToStr(cmd.Audience)][cmd.GetAttachPipeline().Pipeline.Id] = cmd
	}

	return nil
}

func (s *Streamdal) heartbeat(loop *director.TimedLooper) {
	var quit bool
	loop.Loop(func() error {
		if quit {
			time.Sleep(time.Millisecond * 50)
			return nil
		}

		select {
		case <-s.config.ShutdownCtx.Done():
			quit = true
			loop.Quit()
			return nil
		default:
			// NOOP
		}

		hb := &protos.HeartbeatRequest{
			SessionId:   s.sessionID,
			Audiences:   s.getCurrentAudiences(),
			ClientInfo:  s.genClientInfo(),
			ServiceName: s.config.ServiceName,
		}

		if err := s.serverClient.HeartBeat(s.config.ShutdownCtx, hb); err != nil {
			if strings.Contains(err.Error(), "connection refused") {
				// Streamdal server went away, log, sleep, and wait for reconnect
				s.config.Logger.Warn("failed to send heartbeat, streamdal server© went away, waiting for reconnect")
				time.Sleep(ReconnectSleep)
				return nil
			}
			s.config.Logger.Errorf("failed to send heartbeat: %s", err)
		}

		return nil
	})
}

func (s *Streamdal) runStep(ctx context.Context, aud *protos.Audience, step *protos.PipelineStep, data []byte) (*protos.WASMResponse, error) {
	s.config.Logger.Debugf("Running step '%s'", step.Name)

	// Get WASM module
	f, err := s.getFunction(ctx, step)
	if err != nil {
		return nil, errors.Wrap(err, "failed to get wasm data")
	}

	// Don't need this anymore, and don't want to send it to the wasm function
	step.XWasmBytes = nil

	req := &protos.WASMRequest{
		InputPayload: data,
		Step:         step,
	}

	reqBytes, err := proto.Marshal(req)
	if err != nil {
		return nil, errors.Wrap(err, "failed to marshal WASM request")
	}

	timeoutCtx, cancel := context.WithTimeout(ctx, s.config.StepTimeout)
	defer cancel()

	// Run WASM module
	respBytes, err := f.Exec(timeoutCtx, reqBytes)
	if err != nil {
		return nil, errors.Wrap(err, "failed to execute wasm module")
	}

	resp := &protos.WASMResponse{}
	if err := proto.Unmarshal(respBytes, resp); err != nil {
		return nil, errors.Wrap(err, "failed to unmarshal WASM response")
	}

	// Don't use parent context here since it will be cancelled by the time
	// the goroutine in handleSchema runs
	s.handleSchema(context.Background(), aud, step, resp)

	return resp, nil
}

func (s *Streamdal) getPipelines(ctx context.Context, aud *protos.Audience) map[string]*protos.Command {
	s.pipelinesMtx.RLock()
	defer s.pipelinesMtx.RUnlock()

	s.addAudience(ctx, aud)

	pipelines, ok := s.pipelines[audToStr(aud)]
	if !ok {
		return make(map[string]*protos.Command)
	}

	return pipelines
}

func (s *Streamdal) getCounterLabels(req *ProcessRequest, pipeline *protos.Pipeline) map[string]string {
	l := map[string]string{
		"service":       s.config.ServiceName,
		"component":     req.ComponentName,
		"operation":     req.OperationName,
		"pipeline_name": "",
		"pipeline_id":   "",
	}

	if pipeline != nil {
		l["pipeline_name"] = pipeline.Name
		l["pipeline_id"] = pipeline.Id
	}

	return l
}

func (s *Streamdal) Process(ctx context.Context, req *ProcessRequest) (*ProcessResponse, error) {
	if err := validateProcessRequest(req); err != nil {
		return nil, errors.Wrap(err, "invalid process request")
	}

	data := req.Data
	payloadSize := int64(len(data))

	aud := &protos.Audience{
		ServiceName:   s.config.ServiceName,
		ComponentName: req.ComponentName,
		OperationType: protos.OperationType(req.OperationType),
		OperationName: req.OperationName,
	}

	counterError := types.ConsumeErrorCount
	counterProcessed := types.ConsumeProcessedCount
	counterBytes := types.ConsumeBytes
	rateBytes := types.ConsumeBytesRate
	rateProcessed := types.ConsumeProcessedRate

	if req.OperationType == OperationTypeProducer {
		counterError = types.ProduceErrorCount
		counterProcessed = types.ProduceProcessedCount
		counterBytes = types.ProduceBytes
		rateBytes = types.ProduceBytesRate
		rateProcessed = types.ProduceProcessedRate
	}

	// Rate counters
	_ = s.metrics.Incr(ctx, &types.CounterEntry{Name: rateBytes, Labels: map[string]string{}, Value: payloadSize, Audience: aud})
	_ = s.metrics.Incr(ctx, &types.CounterEntry{Name: rateProcessed, Labels: map[string]string{}, Value: 1, Audience: aud})

	pipelines := s.getPipelines(ctx, aud)
	if len(pipelines) == 0 {
		// Send tail if there is any. Tails do not require a pipeline to operate
		s.sendTail(aud, "", data, data)

		// No pipelines for this mode, nothing to do
		return &ProcessResponse{Data: data}, nil
	}

	if payloadSize > MaxWASMPayloadSize {
		_ = s.metrics.Incr(ctx, &types.CounterEntry{Name: counterError, Labels: s.getCounterLabels(req, nil), Value: 1, Audience: aud})

		s.config.Logger.Warn(ErrMaxPayloadSizeExceeded)
		return nil, ErrMaxPayloadSizeExceeded
	}

	originalData := data // Used for tail request

PIPELINE:
	for _, p := range pipelines {
		pipeline := p.GetAttachPipeline().GetPipeline()

		_ = s.metrics.Incr(ctx, &types.CounterEntry{Name: counterProcessed, Labels: s.getCounterLabels(req, pipeline), Value: 1, Audience: aud})
		_ = s.metrics.Incr(ctx, &types.CounterEntry{Name: counterBytes, Labels: s.getCounterLabels(req, pipeline), Value: payloadSize, Audience: aud})

		// If a step
		timeoutCtx, timeoutCxl := context.WithTimeout(ctx, s.config.PipelineTimeout)

		for _, step := range pipeline.Steps {

			select {
			case <-timeoutCtx.Done():
				timeoutCxl()
<<<<<<< HEAD
				return nil, ErrPipelineTimeout
=======
				s.config.Logger.Errorf("pipeline '%s' timeout exceeded", pipeline.Name)
				continue PIPELINE
>>>>>>> b42b034b
			default:
				// NOOP
			}

			wasmResp, err := s.runStep(timeoutCtx, aud, step, data)
			if err != nil {
				err = fmt.Errorf("failed to run step '%s': %s", step.Name, err)
				s.config.Logger.Error(err)
				shouldContinue := s.handleConditions(ctx, step.OnFailure, pipeline, step, aud, req)
				if !shouldContinue {
					timeoutCxl()
<<<<<<< HEAD
					s.sendTail(aud, pipeline.Id, originalData, wasmResp.OutputPayload)
					return nil, err
=======
					continue PIPELINE
>>>>>>> b42b034b
				}

				// wasmResp will be nil, so don't allow code below to execute
				continue
			}

			// Check on success and on-failures
			switch wasmResp.ExitCode {
			case protos.WASMExitCode_WASM_EXIT_CODE_SUCCESS:
				s.config.Logger.Debugf("Step '%s' returned exit code success", step.Name)

				shouldContinue := s.handleConditions(ctx, step.OnSuccess, pipeline, step, aud, req)
				if !shouldContinue {
					timeoutCxl()
<<<<<<< HEAD
					s.sendTail(aud, pipeline.Id, originalData, wasmResp.OutputPayload)
					return &ProcessResponse{
						Data: wasmResp.OutputPayload,
					}, nil
=======
					s.config.Logger.Debugf("Step '%s' returned exit code success but step "+
						"condition failed, aborting pipeline", step.Name)
					continue PIPELINE
>>>>>>> b42b034b
				}
			case protos.WASMExitCode_WASM_EXIT_CODE_FAILURE:
				fallthrough
			case protos.WASMExitCode_WASM_EXIT_CODE_INTERNAL_ERROR:
				s.config.Logger.Errorf("Step '%s' returned exit code '%s'", step.Name, wasmResp.ExitCode.String())

				_ = s.metrics.Incr(ctx, &types.CounterEntry{Name: counterError, Labels: s.getCounterLabels(req, pipeline), Value: 1, Audience: aud})

				shouldContinue := s.handleConditions(ctx, step.OnFailure, pipeline, step, aud, req)
				if !shouldContinue {
					timeoutCxl()
<<<<<<< HEAD
					s.sendTail(aud, pipeline.Id, originalData, wasmResp.OutputPayload)
					return nil, fmt.Errorf("step failed: %s", wasmResp.ExitMsg)
=======
					s.config.Logger.Debugf("Step '%s' returned exit code failure, aborting pipeline", step.Name)
					continue PIPELINE
>>>>>>> b42b034b
				}
			default:
				_ = s.metrics.Incr(ctx, &types.CounterEntry{Name: counterError, Labels: s.getCounterLabels(req, pipeline), Value: 1, Audience: aud})
				s.config.Logger.Debugf("Step '%s' returned unknown exit code %d", step.Name, wasmResp.ExitCode)
			}

			// Only update working payload if one is returned
			if len(wasmResp.OutputPayload) > 0 {
				data = wasmResp.OutputPayload
			}
		}

		timeoutCxl()

	}

	// Perform tail if necessary
	s.sendTail(aud, "", originalData, data)

	// Dry run should not modify anything, but we must allow pipeline to
	// mutate internal state in order to function properly
	if s.config.DryRun {
		data = req.Data
	}

	return &ProcessResponse{
		Data: data,
	}, nil
}

func (s *Streamdal) handleConditions(
	ctx context.Context,
	conditions []protos.PipelineStepCondition,
	pipeline *protos.Pipeline,
	step *protos.PipelineStep,
	aud *protos.Audience,
	req *ProcessRequest,
) bool {
	shouldContinue := true
	for _, condition := range conditions {
		switch condition {
		case protos.PipelineStepCondition_PIPELINE_STEP_CONDITION_NOTIFY:
			s.config.Logger.Debugf("Step '%s' condition triggered, notifying", step.Name)
			if !s.config.DryRun {
				if err := s.serverClient.Notify(ctx, pipeline, step, aud); err != nil {
					s.config.Logger.Errorf("failed to notify condition: %v", err)
				}

				labels := map[string]string{
					"service":       s.config.ServiceName,
					"component":     req.ComponentName,
					"operation":     req.OperationName,
					"pipeline_name": pipeline.Name,
					"pipeline_id":   pipeline.Id,
				}
				_ = s.metrics.Incr(ctx, &types.CounterEntry{Name: types.NotifyCount, Labels: labels, Value: 1, Audience: aud})
			}
		case protos.PipelineStepCondition_PIPELINE_STEP_CONDITION_ABORT:
			s.config.Logger.Debugf("Step '%s' failed, aborting further pipeline steps", step.Name)
			shouldContinue = false
		default:
			// Assume continue
			s.config.Logger.Debugf("Step '%s' failed, continuing to next step", step.Name)
		}
	}

	return shouldContinue
}

func (a *Audience) toProto(serviceName string) *protos.Audience {
	return &protos.Audience{
		ServiceName:   strings.ToLower(serviceName),
		ComponentName: strings.ToLower(a.ComponentName),
		OperationType: protos.OperationType(a.OperationType),
		OperationName: strings.ToLower(a.OperationName),
	}
}<|MERGE_RESOLUTION|>--- conflicted
+++ resolved
@@ -600,12 +600,8 @@
 			select {
 			case <-timeoutCtx.Done():
 				timeoutCxl()
-<<<<<<< HEAD
-				return nil, ErrPipelineTimeout
-=======
 				s.config.Logger.Errorf("pipeline '%s' timeout exceeded", pipeline.Name)
 				continue PIPELINE
->>>>>>> b42b034b
 			default:
 				// NOOP
 			}
@@ -617,12 +613,7 @@
 				shouldContinue := s.handleConditions(ctx, step.OnFailure, pipeline, step, aud, req)
 				if !shouldContinue {
 					timeoutCxl()
-<<<<<<< HEAD
-					s.sendTail(aud, pipeline.Id, originalData, wasmResp.OutputPayload)
-					return nil, err
-=======
 					continue PIPELINE
->>>>>>> b42b034b
 				}
 
 				// wasmResp will be nil, so don't allow code below to execute
@@ -637,16 +628,9 @@
 				shouldContinue := s.handleConditions(ctx, step.OnSuccess, pipeline, step, aud, req)
 				if !shouldContinue {
 					timeoutCxl()
-<<<<<<< HEAD
-					s.sendTail(aud, pipeline.Id, originalData, wasmResp.OutputPayload)
-					return &ProcessResponse{
-						Data: wasmResp.OutputPayload,
-					}, nil
-=======
 					s.config.Logger.Debugf("Step '%s' returned exit code success but step "+
 						"condition failed, aborting pipeline", step.Name)
 					continue PIPELINE
->>>>>>> b42b034b
 				}
 			case protos.WASMExitCode_WASM_EXIT_CODE_FAILURE:
 				fallthrough
@@ -658,13 +642,8 @@
 				shouldContinue := s.handleConditions(ctx, step.OnFailure, pipeline, step, aud, req)
 				if !shouldContinue {
 					timeoutCxl()
-<<<<<<< HEAD
-					s.sendTail(aud, pipeline.Id, originalData, wasmResp.OutputPayload)
-					return nil, fmt.Errorf("step failed: %s", wasmResp.ExitMsg)
-=======
 					s.config.Logger.Debugf("Step '%s' returned exit code failure, aborting pipeline", step.Name)
 					continue PIPELINE
->>>>>>> b42b034b
 				}
 			default:
 				_ = s.metrics.Incr(ctx, &types.CounterEntry{Name: counterError, Labels: s.getCounterLabels(req, pipeline), Value: 1, Audience: aud})
